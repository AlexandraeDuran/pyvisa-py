# -*- coding: utf-8 -*-
"""
    pyvisa-py.tcpip
    ~~~~~~~~~~~~~~~

    TCPIP Session implementation using Python Standard library.


    :copyright: 2014 by PyVISA-py Authors, see AUTHORS for more details.
    :license: MIT, see LICENSE for more details.
"""

import random
import socket
import select
import time

from pyvisa import constants, attributes, errors

from .sessions import Session, UnknownAttribute
from .protocols import vxi11, rpc
from . import common


StatusCode = constants.StatusCode
SUCCESS = StatusCode.success


@Session.register(constants.InterfaceType.tcpip, 'INSTR')
class TCPIPInstrSession(Session):
    """A TCPIP Session that uses the network standard library to do the low level communication
    using VXI-11
    """

    lock_timeout = 1000
    timeout = 1000
    client_id = None
    link = None
    max_recv_size = 1024

    @staticmethod
    def list_resources():
        # TODO: is there a way to get this?
        return []

    def after_parsing(self):
        # TODO: board_number not handled
        # TODO: lan_device_name not handled
        self.interface = vxi11.CoreClient(self.parsed.host_address)

        self.lock_timeout = 10000
        self.timeout = 10000
        self.client_id = random.getrandbits(31)

        error, link, abort_port, max_recv_size = self.interface.create_link(
            self.client_id, 0, self.lock_timeout, self.parsed.lan_device_name)

        if error:
            raise Exception("error creating link: %d" % error)

        self.link = link
        self.max_recv_size = min(max_recv_size, 2 ** 30)  # 1GB

        for name in ('SEND_END_EN', 'TERMCHAR', 'TERMCHAR_EN'):
            attribute = getattr(constants, 'VI_ATTR_' + name)
            self.attrs[attribute] = attributes.AttributesByID[attribute].default

    def close(self):
        try:
            self.interface.destroy_link(self.link)
        except (errors.VisaIOError, socket.error, rpc.RPCError) as e:
            print("Error closing VISA link: {}".format(e))

        self.interface.close()
        self.link = None
        self.interface = None

    def read(self, count):
        """Reads data from device or interface synchronously.

        Corresponds to viRead function of the VISA library.

        :param count: Number of bytes to be read.
        :return: data read, return value of the library call.
        :rtype: bytes, VISAStatus
        """
        if count < self.max_recv_size:
            chunk_length = count
        else:
            chunk_length = self.max_recv_size

        if self.get_attribute(constants.VI_ATTR_TERMCHAR_EN)[0]:
            term_char, _ = self.get_attribute(constants.VI_ATTR_TERMCHAR)
            term_char = str(term_char).encode('utf-8')[0]
            flags = vxi11.OP_FLAG_TERMCHAR_SET
        else:
            term_char = flags = 0

        read_data = bytearray()
        reason = 0
        end_reason = vxi11.RX_END | vxi11.RX_CHR
        read_fun = self.interface.device_read
        status = SUCCESS

        while reason & end_reason == 0:
            error, reason, data = read_fun(self.link, chunk_length, self.timeout,
                                           self.lock_timeout, flags, term_char)

            if error == vxi11.ErrorCodes.io_timeout:
                return bytes(read_data), StatusCode.error_timeout
            elif error:
                return bytes(read_data), StatusCode.error_io

            read_data.extend(data)
            count -= len(data)

            if count <= 0:
                status = StatusCode.success_max_count_read
                break

            chunk_length = min(count, chunk_length)

        return bytes(read_data), status

    def write(self, data):
        """Writes data to device or interface synchronously.

        Corresponds to viWrite function of the VISA library.

        :param data: data to be written.
        :type data: str
        :return: Number of bytes actually transferred, return value of the library call.
        :rtype: int, VISAStatus
        """

        send_end, _ = self.get_attribute(constants.VI_ATTR_SEND_END_EN)
        chunk_size = 1024

        try:
            if send_end:
                flags = vxi11.OP_FLAG_TERMCHAR_SET
            else:
                flags = 0

            num = len(data)
            offset = 0

            while num > 0:
                if num <= chunk_size:
                    flags |= vxi11.OP_FLAG_END

                block = data[offset:offset + self.max_recv_size]

                error, size = self.interface.device_write(
                    self.link, self.timeout, self.lock_timeout, flags, block)

                if error == vxi11.ErrorCodes.io_timeout:
                    return offset, StatusCode.error_timeout

                elif error or size < len(block):
                    return offset, StatusCode.error_io

                offset += size
                num -= size

            return offset, SUCCESS

        except vxi11.Vxi11Error:
            return 0, StatusCode.error_timeout

    def _get_attribute(self, attribute):
        """Get the value for a given VISA attribute for this session.

        Use to implement custom logic for attributes.

        :param attribute: Resource attribute for which the state query is made
        :return: The state of the queried attribute for a specified resource, return value of the library call.
        :rtype: (unicode | str | list | int, VISAStatus)
        """

        if attribute == constants.VI_ATTR_TCPIP_ADDR:
            return self.host_address, SUCCESS

        elif attribute == constants.VI_ATTR_TCPIP_DEVICE_NAME:
            raise NotImplementedError

        elif attribute == constants.VI_ATTR_TCPIP_HOSTNAME:
            raise NotImplementedError

        elif attribute == constants.VI_ATTR_TCPIP_KEEPALIVE:
            raise NotImplementedError

        elif attribute == constants.VI_ATTR_TCPIP_NODELAY:
            raise NotImplementedError

        elif attribute == constants.VI_ATTR_TCPIP_PORT:
            raise NotImplementedError

        elif attribute == constants.VI_ATTR_SUPPRESS_END_EN:
            raise NotImplementedError

        raise UnknownAttribute(attribute)

    def _set_attribute(self, attribute, attribute_state):
        """Sets the state of an attribute.

        Corresponds to viSetAttribute function of the VISA library.

        :param attribute: Attribute for which the state is to be modified. (Attributes.*)
        :param attribute_state: The state of the attribute to be set for the specified object.
        :return: return value of the library call.
        :rtype: VISAStatus
        """

        raise UnknownAttribute(attribute)

    def assert_trigger(self, protocol):
        """Asserts software or hardware trigger.

        Corresponds to viAssertTrigger function of the VISA library.

        :param protocol: Trigger protocol to use during assertion. (Constants.PROT*)
        :return: return value of the library call.
        :rtype: VISAStatus
        """

        error = self.interface.device_trigger(self.link, 0, self.lock_timeout,
                                              self.io_timeout)

        if error:
            # TODO: Which status to return
            raise Exception("error triggering: %d" % error)

        return SUCCESS

    def clear(self):
        """Clears a device.

        Corresponds to viClear function of the VISA library.

        :return: return value of the library call.
        :rtype: VISAStatus
        """

        error = self.interface.device_clear(self.link, 0, self.lock_timeout,
                                            self.io_timeout)

        if error:
            # TODO: Which status to return
            raise Exception("error clearing: %d" % error)

        return SUCCESS

    def read_stb(self):
        """Reads a status byte of the service request.

        Corresponds to viReadSTB function of the VISA library.

        :return: Service request status byte, return value of the library call.
        :rtype: int, VISAStatus
        """

        error, stb = self.interface.device_read_stb(self.link, 0,
                                                    self.lock_timeout,
                                                    self.io_timeout)

        if error:
            # TODO: Which status to return
            raise Exception("error reading status: %d" % error)

        return stb, SUCCESS

    def lock(self, lock_type, timeout, requested_key=None):
        """Establishes an access mode to the specified resources.

        Corresponds to viLock function of the VISA library.

        :param lock_type: Specifies the type of lock requested, either Constants.EXCLUSIVE_LOCK or Constants.SHARED_LOCK.
        :param timeout: Absolute time period (in milliseconds) that a resource waits to get unlocked by the
                        locking session before returning an error.
        :param requested_key: This parameter is not used and should be set to VI_NULL when lockType is VI_EXCLUSIVE_LOCK.
        :return: access_key that can then be passed to other sessions to share the lock, return value of the library call.
        :rtype: str, VISAStatus
        """

        #  TODO: lock type not implemented
        flags = 0

        error = self.interface.device_lock(self.link, flags, self.lock_timeout)

        if error:
            # TODO: Which status to return
            raise Exception("error locking: %d" % error)

    def unlock(self):
        """Relinquishes a lock for the specified resource.

        Corresponds to viUnlock function of the VISA library.

        :return: return value of the library call.
        :rtype: VISAStatus
        """
        error = self.interface.device_unlock(self.link)

        if error:
            # TODO: Which message to return
            raise Exception("error unlocking: %d" % error)


@Session.register(constants.InterfaceType.tcpip, 'SOCKET')
class TCPIPSocketSession(Session):
    """A TCPIP Session that uses the network standard library to do the low level communication.
    """

    lock_timeout = 1000
    timeout = 1000

    max_recv_size = 4096

    # This buffer is used to store the bytes that appeared after termination char
    _pending_buffer = b''

    @staticmethod
    def list_resources():
        # TODO: is there a way to get this?
        return []

    def after_parsing(self):
        # TODO: board_number not handled

        self.interface = socket.socket(socket.AF_INET, socket.SOCK_STREAM)
        self.interface.setblocking(0)

        try:
            self.interface.connect_ex((self.parsed.host_address, int(self.parsed.port)))
        except Exception as e:
            raise Exception("could not create socket: %s" % e)

        self.attrs[constants.VI_ATTR_TCPIP_ADDR] = self.parsed.host_address
        self.attrs[constants.VI_ATTR_TCPIP_PORT] = self.parsed.port
        self.attrs[constants.VI_ATTR_INTF_NUM] = self.parsed.board

        for name in ('TERMCHAR', 'TERMCHAR_EN', 'SUPPRESS_END_EN'):
            attribute = getattr(constants, 'VI_ATTR_' + name)
            self.attrs[attribute] = attributes.AttributesByID[attribute].default
        # to use default as ni visa driver (NI-VISA 15.0)
        self.attrs[getattr(constants, 'VI_ATTR_SUPPRESS_END_EN')] = True

    def close(self):
        self.interface.close()
        self.interface = None

    def read(self, count):
        """Reads data from device or interface synchronously.

        Corresponds to viRead function of the VISA library.

        :param count: Number of bytes to be read.
        :return: data read, return value of the library call.
        :rtype: bytes, VISAStatus
        """
        if count < self.max_recv_size:
            chunk_length = count
        else:
            chunk_length = self.max_recv_size

        end_char, _ = self.get_attribute(constants.VI_ATTR_TERMCHAR)
        enabled, _ = self.get_attribute(constants.VI_ATTR_TERMCHAR_EN)
        timeout, _ = self.get_attribute(constants.VI_ATTR_TMO_VALUE)
        timeout /= 1000.0
        suppress_end_en, _ = self.get_attribute(constants.VI_ATTR_SUPPRESS_END_EN)

        end_byte = common.int_to_byte(end_char) if end_char else b''

        read_fun = self.interface.recv


        out = self._pending_buffer

        if enabled and end_byte in out:
            parts = out.split(end_byte)
            self._pending_buffer = b''.join(parts[1:])
            return (out + parts[0] + end_byte,
                    constants.StatusCode.success_termination_character_read)

        # initial 'select_timout' is half of timeout or max 2 secs, so when no data arrived then this is max block time
        select_timout = min(timeout/2.0, 2.0)
        # minimum select timeout not to have too short select interval (minimum is 1 - 100ms)
        min_select_timeout = max(min(select_timeout/10.0, 0.01), 0.001)
        # time, when loop shall finish
        finish_time = time.time() + timeout
        while time.time() <= finish_time:
            # use select to wait for read ready, max `select_timout` seconds, min is 'min_select_timeout' seconds
            r, w, x = select.select([self.interface], [], [], max(select_timout, min_select_timeout))

            last = b''
            if self.interface in r:
                last = read_fun(chunk_length)

            if not last:
                # can't read chunk or timeout
<<<<<<< HEAD
                # `select_timout` decreased to 50% of previous
                select_timout = select_timout/2.0
=======
                if out and not suppress_end_en:
                    # we have some data without termchar but no further expected
                    return out, constants.StatusCode.success
    
                # `select_timout` decreased to 0.01 sec
                select_timout = 0.01
                now = time.time()
>>>>>>> f0b61cae
                continue

            if enabled and end_byte in last:
                parts = last.split(end_byte)
                self._pending_buffer = b''.join(parts[1:])
                return (out + parts[0] + end_byte,
                        constants.StatusCode.success_termination_character_read)

            out += last

            if len(out) == count:
                return out, constants.StatusCode.success_max_count_read
        else:
            return out, constants.StatusCode.error_timeout

    def write(self, data):
        """Writes data to device or interface synchronously.

        Corresponds to viWrite function of the VISA library.

        :param data: data to be written.
        :type data: str
        :return: Number of bytes actually transferred, return value of the library call.
        :rtype: int, VISAStatus
        """

        chunk_size = 4096

        num = sz = len(data)

        offset = 0

        while num > 0:

            block = data[offset:min(offset + chunk_size, sz)]

            try:
                # use select to wait for write ready
                select.select([], [self.interface], [])
                size = self.interface.send(block)
            except socket.timeout as e:
                return offset, StatusCode.error_io

            if size < len(block):
                return offset, StatusCode.error_io

            offset += size
            num -= size

        return offset, SUCCESS

    def _get_attribute(self, attribute):
        """Get the value for a given VISA attribute for this session.

        Use to implement custom logic for attributes.

        :param attribute: Resource attribute for which the state query is made
        :return: The state of the queried attribute for a specified resource, return value of the library call.
        :rtype: (unicode | str | list | int, VISAStatus)
        """

        if attribute == constants.VI_ATTR_TCPIP_HOSTNAME:
            raise NotImplementedError

        elif attribute == constants.VI_ATTR_TCPIP_KEEPALIVE:
            raise NotImplementedError

        elif attribute == constants.VI_ATTR_TCPIP_NODELAY:
            raise NotImplementedError

        raise UnknownAttribute(attribute)

    def _set_attribute(self, attribute, attribute_state):
        """Sets the state of an attribute.

        Corresponds to viSetAttribute function of the VISA library.

        :param attribute: Attribute for which the state is to be modified. (Attributes.*)
        :param attribute_state: The state of the attribute to be set for the specified object.
        :return: return value of the library call.
        :rtype: VISAStatus
        """

        raise UnknownAttribute(attribute)<|MERGE_RESOLUTION|>--- conflicted
+++ resolved
@@ -399,18 +399,12 @@
 
             if not last:
                 # can't read chunk or timeout
-<<<<<<< HEAD
-                # `select_timout` decreased to 50% of previous
-                select_timout = select_timout/2.0
-=======
                 if out and not suppress_end_en:
                     # we have some data without termchar but no further expected
                     return out, constants.StatusCode.success
     
-                # `select_timout` decreased to 0.01 sec
-                select_timout = 0.01
-                now = time.time()
->>>>>>> f0b61cae
+                # `select_timout` decreased to 50% of previous
+                select_timout = select_timout/2.0
                 continue
 
             if enabled and end_byte in last:
